--- conflicted
+++ resolved
@@ -1,28 +1,15 @@
-<<<<<<< HEAD
 # RELATÓRIO TÉCNICO - VARIÁVEIS EXÓGENAS E MODELOS
-
-=======
-#  RELATÓRIO TÉCNICO - VARIÁVEIS EXÓGENAS E MODELOS
->>>>>>> d139397b
 ## Projeto de Forecasting TJGO
 
 ---
 
-<<<<<<< HEAD
 ## Resumo Executivo
-=======
-##  Resumo Executivo
->>>>>>> d139397b
 
 Este relatório detalha o tratamento e configuração das variáveis exógenas, bem como a implementação e parametrização dos modelos de machine learning utilizados no projeto de forecasting do TJGO. A análise revelou que **variáveis exógenas econômicas tradicionais** são mais eficazes que variáveis de alta correlação, e que **modelos mais simples superam abordagens complexas**.
 
 ---
 
-<<<<<<< HEAD
 ## 1. VARIÁVEIS EXÓGENAS
-=======
-##  1. VARIÁVEIS EXÓGENAS
->>>>>>> d139397b
 
 ### 1.1 Definição e Conceito
 
@@ -208,13 +195,9 @@
     for var in exog_vars:
         if var in prophet_data.columns:
             model.add_regressor(var)
-<<<<<<< HEAD
-            print(f"✅ Adicionada variável exógena: {var}")
-  
-=======
-            print(f" Adicionada variável exógena: {var}")
+print(f" Adicionada variável exógena: {var}")
     
->>>>>>> d139397b
+    return model, prophet_data
     return model, prophet_data
 ```
 
@@ -312,11 +295,7 @@
 
 ---
 
-<<<<<<< HEAD
 ## 2. MODELOS DE MACHINE LEARNING
-=======
-##  2. MODELOS DE MACHINE LEARNING
->>>>>>> d139397b
 
 ### 2.1 Baselines (Modelos de Referência)
 
@@ -736,11 +715,7 @@
 
 ---
 
-<<<<<<< HEAD
 ## 3. CONFIGURAÇÃO FINAL E RESULTADOS
-=======
-##  3. CONFIGURAÇÃO FINAL E RESULTADOS
->>>>>>> d139397b
 
 ### 3.1 Configuração Vencedora
 
@@ -810,11 +785,7 @@
 
 ---
 
-<<<<<<< HEAD
 ## 4. RECOMENDAÇÕES TÉCNICAS
-=======
-##  4. RECOMENDAÇÕES TÉCNICAS
->>>>>>> d139397b
 
 ### 4.1 Implementação em Produção
 
@@ -884,11 +855,7 @@
 
 ---
 
-<<<<<<< HEAD
 ## 5. CONCLUSÕES
-=======
-##  5. CONCLUSÕES
->>>>>>> d139397b
 
 ### 5.1 Descobertas Principais
 
